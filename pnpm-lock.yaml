--- conflicted
+++ resolved
@@ -210,6 +210,9 @@
       '@codama/renderers-dart':
         specifier: workspace:*
         version: link:../renderers-dart
+      '@codama/renderers-dart':
+        specifier: workspace:*
+        version: link:../renderers-dart
       '@codama/renderers-js':
         specifier: workspace:*
         version: link:../renderers-js
@@ -236,7 +239,6 @@
     dependencies:
       '@codama/errors':
         specifier: workspace:*
-<<<<<<< HEAD
         version: 1.3.3
       '@codama/node-types':
         specifier: 1.3.3
@@ -253,18 +255,6 @@
       '@solana/codecs':
         specifier: ^2.3.0
         version: 2.3.0(fastestsmallesttextencoderdecoder@1.0.22)(typescript@5.8.3)
-=======
-        version: link:../errors
-      '@codama/nodes':
-        specifier: workspace:*
-        version: link:../nodes
-      '@codama/renderers-core':
-        specifier: workspace:*
-        version: link:../renderers-core
-      '@codama/visitors-core':
-        specifier: workspace:*
-        version: link:../visitors-core
->>>>>>> b1d94b05
       '@solana/codecs-strings':
         specifier: ^2.3.0
         version: 2.3.0(fastestsmallesttextencoderdecoder@1.0.22)(typescript@5.8.3)
